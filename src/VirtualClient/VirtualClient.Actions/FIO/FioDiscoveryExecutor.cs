﻿// Copyright (c) Microsoft Corporation.
// Licensed under the MIT License.

namespace VirtualClient.Actions
{
    using System;
    using System.Collections.Generic;
    using System.ComponentModel.DataAnnotations;
    using System.Linq;
    using System.Threading;
    using System.Threading.Tasks;
    using Microsoft.Extensions.DependencyInjection;
    using Microsoft.Extensions.Logging;
    using Polly;
    using VirtualClient.Common;
    using VirtualClient.Common.Extensions;
    using VirtualClient.Common.Platform;
    using VirtualClient.Common.Telemetry;
    using VirtualClient.Contracts;
    using static System.Net.WebRequestMethods;

    /// <summary>
    /// Manages the execution runtime of the FIO workload for Perf Engineering Discovery Scenario.
    /// </summary>
    [UnixCompatible]
    public class FioDiscoveryExecutor : FioExecutor
    {
        private static readonly object VariationLock = new object();
        private static int variationNumber = 0;
        private static IAsyncPolicy fioDiscoveryRetryPolicy = Policy.Handle<Exception>().WaitAndRetryAsync(3, _ => RetryWaitTime);

        /// <summary>
        /// Initializes a new instance of the <see cref="FioDiscoveryExecutor"/> class.
        /// </summary>
        /// <param name="dependencies">Provides required dependencies to the workload.</param>
        /// <param name="parameters">The set of parameters defined for the action in the profile definition.</param>
        public FioDiscoveryExecutor(IServiceCollection dependencies, IDictionary<string, IConvertible> parameters)
            : base(dependencies, parameters)
        {
            // Since in this case we are testing on raw disks, we are not cleaning up test files
            this.DeleteTestFilesOnFinish = false;
        }

        /// <summary>
        /// The Blocksizes list for discovery parameters.
        /// </summary>
        public List<string> BlockSize
        {
            get
            {
                return this.Parameters.GetValue<string>(nameof(this.BlockSize)).Split(VirtualClientComponent.CommonDelimiters).ToList();
            }
        }

        /// <summary>
        /// Parameter. True to used direct, non-buffered I/O (default). False to use buffered I/O.
        /// </summary>
        public bool DirectIO
        {
            get
            {
                return this.Parameters.GetValue<bool>(nameof(this.DirectIO), true);
            }
        }

        /// <summary>
        /// The IO types list whether it is randomRead,randomWrite,sequentialRead,sequentialWrite.
        /// </summary>
        public List<string> IOType
        {
            get
            {
                return this.Parameters.GetValue<string>(nameof(this.IOType)).Split(VirtualClientComponent.CommonDelimiters).ToList();
            }
        }

        /// <summary>
        /// The maximum number of threads.
        /// </summary>
        public List<int> MaxThreads
        {
            get
            {
                return this.Parameters.GetValue<string>(nameof(this.MaxThreads)).Split(VirtualClientComponent.CommonDelimiters).Select(int.Parse).ToList();
            }
        }

        /// <summary>
        /// The Queue depths for discovery parameters.
        /// </summary>
        public List<int> QueueDepths
        {
            get
            {
                return this.Parameters.GetValue<string>(nameof(this.QueueDepths)).Split(VirtualClientComponent.CommonDelimiters).Select(int.Parse).ToList();
            }
        }

        /// <summary>
        /// Duration in Seconds.
        /// </summary>
        public int DurationSec
        {
            get
            {
                return this.Parameters.GetValue<int>(nameof(this.DurationSec));
            }
        }

        /// <summary>
        /// Group Id.
        /// </summary>
        public string GroupId
        {
            get
            {
                object metadata = null;
                EventContext.PersistentProperties.TryGetValue(nameof(metadata), out metadata);

                IConvertible value = string.Empty;
                if (metadata != null)
                {
                    (metadata as Dictionary<string, IConvertible>).TryGetValue(nameof(this.GroupId).CamelCased(), out value);
                }

                return value == null ? string.Empty : value.ToString();
            }
        }

        /// <summary>
        /// Retry Wait Time for FIO executors.
        /// </summary>
        protected static TimeSpan RetryWaitTime { get; } = TimeSpan.FromSeconds(30);

        /// <summary>
        /// Executes the FIO workload, captures performance results and logs them to telemetry.
        /// </summary>
        /// <param name="telemetryContext">Provides context information that will be captured with telemetry events.</param>
        /// <param name="cancellationToken">A token that can be used to cancel the operation.</param>
        protected override async Task ExecuteAsync(EventContext telemetryContext, CancellationToken cancellationToken)
        {
            string ioEngine = FioExecutor.GetIOEngine(this.Platform);

            IEnumerable<Disk> disks = await this.SystemManagement.DiskManager.GetDisksAsync(cancellationToken)
                        .ConfigureAwait(false);

            if (disks?.Any() != true)
            {
                throw new WorkloadException(
                    "Unexpected scenario. The disks defined for the system could not be properly enumerated.",
                    ErrorReason.WorkloadUnexpectedAnomaly);
            }

            IEnumerable<Disk> disksToTest = this.GetDisksToTest(disks);

            if (disksToTest?.Any() != true)
            {
                throw new WorkloadException(
                    "Expected disks to test not found. Given the parameters defined for the profile action/step or those passed " +
                    "in on the command line, the requisite disks do not exist on the system or could not be identified based on the properties " +
                    "of the existing disks.",
                    ErrorReason.DependencyNotFound);
            }

            disksToTest.ToList().ForEach(disk => this.Logger.LogTraceMessage($"Disk Target: '{disk}'"));

            telemetryContext.AddContext("executable", this.ExecutablePath);
            telemetryContext.AddContext(nameof(ioEngine), ioEngine);
            telemetryContext.AddContext(nameof(disks), disks);
            telemetryContext.AddContext(nameof(disksToTest), disksToTest);

            this.WorkloadProcesses.Clear();
            List<Task> fioProcessTasks = new List<Task>();

            if (this.DiskFill)
            {
                Interlocked.Exchange(ref variationNumber, 0);

                if (await this.IsDiskFillCompleteAsync(cancellationToken).ConfigureAwait(false) == false)
                {
                    string commandLine = this.ApplyParameter(this.CommandLine, nameof(this.Scenario), this.Scenario);
                    commandLine = this.ApplyParameter(commandLine, nameof(this.DiskFillSize), this.DiskFillSize);
                    commandLine = commandLine + $" --ioengine={ioEngine}";

                    this.Logger.LogTraceMessage($"{this.Scenario}.ExecutionStarted", telemetryContext);
                    this.WorkloadProcesses.AddRange(this.CreateWorkloadProcesses(this.ExecutablePath, commandLine, disksToTest, this.ProcessModel));

                    foreach (DiskPerformanceWorkloadProcess process in this.WorkloadProcesses)
                    {
                        fioProcessTasks.Add(this.ExecuteWorkloadAsync(process, this.Scenario, telemetryContext, cancellationToken));
                    }

                    if (!cancellationToken.IsCancellationRequested)
                    {
                        await Task.WhenAll(fioProcessTasks).ConfigureAwait(false);
                    }

                    this.Logger.LogTraceMessage($"{this.Scenario}.ExecutionEnded", telemetryContext);

                    await this.RegisterDiskFillCompleteAsync(cancellationToken)
                            .ConfigureAwait(false);
                }
            }
            else
            {
                List<VirtualClientException> exceptions = new List<VirtualClientException>();
                foreach (int maxThreads in this.MaxThreads)
                {
                    foreach (string ioType in this.IOType)
                    {
                        foreach (string blockSize in this.BlockSize)
                        {
                            foreach (int queueDepth in this.QueueDepths)
                            {
                                int variation = Interlocked.Increment(ref variationNumber);
                                if (!cancellationToken.IsCancellationRequested)
                                {
                                    int numJobs = (queueDepth < maxThreads) ? queueDepth : maxThreads;
                                    int queueDepthPerThread = (queueDepth + numJobs - 1) / numJobs;

                                    // e.g. fio_discovery_randread_134G_4K_d8_th8
                                    string testName = $"fio_discovery_{ioType.ToLowerInvariant()}_{this.FileSize}_{blockSize}_d{queueDepthPerThread}_th{numJobs}";

                                    EventContext variationContext = telemetryContext.Clone().AddContext(nameof(testName), testName);

                                    try
                                    {
                                        await this.Logger.LogMessageAsync($"{this.TypeName}.ExecuteVariation", variationContext, async () =>
                                        {
                                            // Converting Byte to Gigabytes
                                            double fileSizeGiB = Convert.ToDouble(TextParsingExtensions.TranslateStorageByUnit(this.FileSize, MetricUnit.Gigabytes));

                                            // Converting Bytes to Kilobytes
                                            double blockSizeKiB = Convert.ToDouble(TextParsingExtensions.TranslateStorageByUnit(blockSize, MetricUnit.Kilobytes));

                                            string commandLine = this.ApplyParameter(this.CommandLine, nameof(this.FileSize), this.FileSize);

                                            commandLine = this.ApplyParameter(commandLine, nameof(this.IOType), ioType);
                                            commandLine = this.ApplyParameter(commandLine, nameof(this.BlockSize), blockSize);
                                            commandLine = this.ApplyParameter(commandLine, nameof(this.DurationSec), this.DurationSec.ToString());

                                            int direct = this.DirectIO ? 1 : 0;
                                            commandLine = this.ApplyParameter(commandLine, nameof(this.DirectIO), direct);
                                            commandLine = $"--name={testName} --numjobs={numJobs} --iodepth={queueDepthPerThread} --ioengine={ioEngine} " + commandLine;

                                            string filePath = string.Join(',', disksToTest.Select(disk => disk.DevicePath).ToArray());

                                            Dictionary<string, IConvertible> metricsMetadata = new Dictionary<string, IConvertible>
                                            {
                                                [nameof(this.GroupId).CamelCased()] = this.GroupId,
                                                [nameof(this.DurationSec).CamelCased()] = this.DurationSec,
                                                [nameof(this.ProfileIteration).CamelCased()] = this.ProfileIteration,
                                                [nameof(this.ProfileIterationStartTime).CamelCased()] = this.ProfileIterationStartTime,
                                                [nameof(blockSizeKiB).CamelCased()] = blockSizeKiB,
                                                [nameof(queueDepth).CamelCased()] = queueDepth,
                                                [nameof(ioType).CamelCased()] = ioType,
                                                [nameof(testName).CamelCased()] = testName,
                                                [nameof(commandLine).CamelCased()] = commandLine,
                                                [nameof(variation).CamelCased()] = variation,
                                                [nameof(maxThreads).CamelCased()] = maxThreads,
                                                [nameof(numJobs).CamelCased()] = numJobs,
                                                [nameof(fileSizeGiB).CamelCased()] = fileSizeGiB,
                                                [nameof(filePath).CamelCased()] = filePath
                                            };

                                            await fioDiscoveryRetryPolicy.ExecuteAsync(async () =>
                                            {
<<<<<<< HEAD
                                                using (BackgroundOperations profiling = BackgroundOperations.BeginProfiling(this, cancellationToken))
=======
                                                this.WorkloadProcesses.Clear();
                                                this.WorkloadProcesses.AddRange(this.CreateWorkloadProcesses(this.ExecutablePath, commandLine, disksToTest, this.ProcessModel));

                                                foreach (DiskPerformanceWorkloadProcess process in this.WorkloadProcesses)
>>>>>>> 6d54fa99
                                                {
                                                    this.WorkloadProcesses.AddRange(this.CreateWorkloadProcesses(this.ExecutablePath, commandLine, disksToTest, this.ProcessModel));

                                                    foreach (DiskPerformanceWorkloadProcess process in this.WorkloadProcesses)
                                                    {
                                                        fioProcessTasks.Add(this.ExecuteWorkloadAsync(process, testName, variationContext, cancellationToken, metricsMetadata));
                                                    }

                                                    if (!cancellationToken.IsCancellationRequested)
                                                    {
                                                        await Task.WhenAll(fioProcessTasks).ConfigureAwait(false);
                                                    }
                                                }
                                            }).ConfigureAwait(false);

                                        }).ConfigureAwait(false);

                                        await this.CleanUpWorkloadTestFilesAsync()
                                            .ConfigureAwait(false);
                                    }
                                    catch (VirtualClientException exc)
                                    {
                                        exceptions.Add(exc);
                                    }
                                    finally
                                    {
                                        await this.CleanUpWorkloadTestFilesAsync()
                                            .ConfigureAwait(false);
                                    }
                                }
                            }
                        }
                    }
                }

                if (exceptions.Any())
                {
                    AggregateException aggregateException = new AggregateException(exceptions);

                    WorkloadException workloadException = new WorkloadException(
                        $"{nameof(FioDiscoveryExecutor)} failed with following exceptions",
                        aggregateException,
                        exceptions.Max(ex => ex.Reason));

                    throw workloadException;
                }
            }
        }

        /// <summary>
        /// Creates a process to run FIO targeting the disks specified.
        /// </summary>
        /// <param name="executable">The full path to the FIO executable.</param>
        /// <param name="commandArguments">
        /// The command line arguments to supply to the FIO executable (e.g. --name=fio_randread_4GB_4k_d1_th1_direct --ioengine=libaio).
        /// </param>
        /// <param name="testedInstance">The disk instance under test (e.g. remote_disk, remote_disk_premium_lrs).</param>
        /// <param name="disksToTest">The disks under test.</param>
        protected override DiskPerformanceWorkloadProcess CreateWorkloadProcess(string executable, string commandArguments, string testedInstance, params Disk[] disksToTest)
        {
            string[] testFiles = disksToTest.Select(disk => disk.DevicePath).ToArray();
            string fioArguments = $"{commandArguments} {string.Join(" ", testFiles.Select(file => $"--filename={file}"))}".Trim();

            IProcessProxy process = this.SystemManagement.ProcessManager.CreateElevatedProcess(this.Platform, executable, fioArguments);

            return new DiskPerformanceWorkloadProcess(process, testedInstance, testFiles);
        }

        /// <inheritdoc/>
        protected override void ValidateParameters()
        {
            // Parameters themselves throw on being null.
        }

        private async Task CleanUpWorkloadTestFilesAsync()
        {
            foreach (DiskPerformanceWorkloadProcess workload in this.WorkloadProcesses)
            {
                await this.DeleteTestVerificationFilesAsync(workload.TestFiles)
                    .ConfigureAwait(false);

                if (this.DeleteTestFilesOnFinish)
                {
                    await this.DeleteTestFilesAsync(workload.TestFiles)
                        .ConfigureAwait(false);
                }
            }
        }
    }
}<|MERGE_RESOLUTION|>--- conflicted
+++ resolved
@@ -265,15 +265,9 @@
 
                                             await fioDiscoveryRetryPolicy.ExecuteAsync(async () =>
                                             {
-<<<<<<< HEAD
                                                 using (BackgroundOperations profiling = BackgroundOperations.BeginProfiling(this, cancellationToken))
-=======
-                                                this.WorkloadProcesses.Clear();
-                                                this.WorkloadProcesses.AddRange(this.CreateWorkloadProcesses(this.ExecutablePath, commandLine, disksToTest, this.ProcessModel));
-
-                                                foreach (DiskPerformanceWorkloadProcess process in this.WorkloadProcesses)
->>>>>>> 6d54fa99
                                                 {
+                                                    this.WorkloadProcesses.Clear();
                                                     this.WorkloadProcesses.AddRange(this.CreateWorkloadProcesses(this.ExecutablePath, commandLine, disksToTest, this.ProcessModel));
 
                                                     foreach (DiskPerformanceWorkloadProcess process in this.WorkloadProcesses)
