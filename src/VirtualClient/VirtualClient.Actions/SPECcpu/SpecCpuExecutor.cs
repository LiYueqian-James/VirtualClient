--- conflicted
+++ resolved
@@ -122,39 +122,37 @@
             {
                 string commandLineArguments = this.GetCommandLineArguments();
 
-<<<<<<< HEAD
-                using (IProcessProxy process = await this.ExecuteCommandAsync("bash", $"{SpecCpuExecutor.SpecCpuRunShell} \"{commandLineArguments}\"", this.PackageDirectory, telemetryContext, cancellationToken, runElevated: true))
-                {
-                    if (!cancellationToken.IsCancellationRequested)
+                if (this.Platform == PlatformID.Unix)
+                {
+                    using (IProcessProxy process = await this.ExecuteCommandAsync("bash", $"{SpecCpuExecutor.SpecCpuRunShell} \"{commandLineArguments}\"", this.PackageDirectory, telemetryContext, cancellationToken, runElevated: true))
                     {
-                        await this.LogProcessDetailsAsync(process, telemetryContext, "SPECcpu");
-                        process.ThrowIfErrored<WorkloadException>(errorReason: ErrorReason.WorkloadFailed);
-
-                        await this.CaptureMetricsAsync(process, commandLineArguments, telemetryContext, cancellationToken);
-                        await this.UploadSpecCpuLogsAsync(cancellationToken);
+                        if (!cancellationToken.IsCancellationRequested)
+                        {
+                            await this.LogProcessDetailsAsync(process, telemetryContext, "SPECcpu", logToFile: true);
+                            process.ThrowIfWorkloadFailed();
+
+                            await this.CaptureMetricsAsync(process, commandLineArguments, telemetryContext, cancellationToken);
+                        }
                     }
                 }
-=======
-                if (this.Platform == PlatformID.Unix)
-                {
-                    await this.ExecuteCommandAsync("bash", $"{SpecCpuExecutor.SpecCpuRunShell} \"{commandLineArguments}\"", this.PackageDirectory, telemetryContext, cancellationToken)
-                        .ConfigureAwait(false);
-                }
                 else
                 {
-                    await this.ExecuteCommandAsync($"cmd", $"/c {SpecCpuExecutor.SpecCpuRunBat} {commandLineArguments}", this.PackageDirectory, telemetryContext, cancellationToken)
-                        .ConfigureAwait(false);
-                }
-
-                endTime = DateTime.UtcNow;
+                    using (IProcessProxy process = await this.ExecuteCommandAsync($"cmd", $"/c {SpecCpuExecutor.SpecCpuRunBat} {commandLineArguments}", this.PackageDirectory, telemetryContext, cancellationToken, runElevated: true))
+                    {
+                        if (!cancellationToken.IsCancellationRequested)
+                        {
+                            await this.LogProcessDetailsAsync(process, telemetryContext, "SPECcpu", logToFile: true);
+                            process.ThrowIfWorkloadFailed();
+
+                            await this.CaptureMetricsAsync(process, commandLineArguments, telemetryContext, cancellationToken);
+                        }
+                    }
+                }
             }
 
             if (!cancellationToken.IsCancellationRequested)
             {
-                this.LogSpecCpuOutput(startTime, endTime, telemetryContext);
-
                 await this.UploadSpecCpuLogsAsync(cancellationToken).ConfigureAwait(false);
->>>>>>> e8778c40
             }
         }
 
@@ -232,13 +230,6 @@
                 string mountPath = this.PlatformSpecifics.Combine(this.PlatformSpecifics.GetPackagePath(), "speccpu_mount");
                 this.fileSystem.Directory.CreateDirectory(mountPath);
 
-<<<<<<< HEAD
-                await this.ExecuteCommandAsync("mount", $"-t iso9660 -o ro,exec,loop {isoFilePath} {mountPath}", this.PackageDirectory, cancellationToken);
-                await this.ExecuteCommandAsync("./install.sh", $"-f -d {this.PackageDirectory}", mountPath, cancellationToken);
-                await this.WriteSpecCpuConfigAsync(cancellationToken);
-                await this.ExecuteCommandAsync("chmod", $"-R ugo=rwx {this.PackageDirectory}", this.PackageDirectory, cancellationToken);
-                await this.ExecuteCommandAsync("umount", mountPath, this.PackageDirectory, cancellationToken);
-=======
                 if (this.Platform == PlatformID.Unix)
                 {
                     await this.ExecuteCommandAsync("mount", $"-t iso9660 -o ro,exec,loop {isoFilePath} {mountPath}", this.PackageDirectory, telemetryContext, cancellationToken);
@@ -268,7 +259,6 @@
                     string dismountCmd = $"-Command \"Dismount-DiskImage -ImagePath {isoFilePath}\"";
                     await this.ExecuteCommandAsync("powershell", dismountCmd, this.PackageDirectory, telemetryContext, cancellationToken);
                 }
->>>>>>> e8778c40
 
                 state.SpecCpuInitialized = true;
             }
@@ -276,13 +266,9 @@
             await this.stateManager.SaveStateAsync<SpecCpuState>($"{nameof(SpecCpuState)}", state, cancellationToken);
         }
 
-<<<<<<< HEAD
-        private async Task ExecuteCommandAsync(string command, string commandArguments, string workingDirectory, CancellationToken cancellationToken)
-=======
-        private async Task<string> ExecuteCommandAsync(string pathToExe, string commandLineArguments, string workingDirectory, EventContext telemetryContext, CancellationToken cancellationToken)
->>>>>>> e8778c40
-        {
-            EventContext telemetryContext = EventContext.Persisted()
+        private async Task<string> ExecuteCommandAsync(string command, string commandArguments, string workingDirectory, EventContext telemetryContext, CancellationToken cancellationToken)
+        {
+            EventContext relatedContext = EventContext.Persisted()
                 .AddContext(nameof(command), command)
                 .AddContext(nameof(commandArguments), commandArguments);
 
@@ -297,7 +283,7 @@
                 {
                     if (process.IsErrored())
                     {
-                        await this.LogProcessDetailsAsync(process, telemetryContext, "SPECcpu", logToFile: true);
+                        await this.LogProcessDetailsAsync(process, relatedContext, logToFile: true);
                         process.ThrowIfWorkloadFailed();
                     }
                 }
@@ -357,12 +343,8 @@
                         this.AgentId,
                         "speccpu");
 
-<<<<<<< HEAD
-                await this.UploadFilesAsync(blobManager, this.fileSystem, fileBlobDescriptorPairs, cancellationToken);
-=======
                     await this.UploadFilesAsync(blobManager, this.fileSystem, blobDescriptors, cancellationToken);
                 }
->>>>>>> e8778c40
             }
         }
 
